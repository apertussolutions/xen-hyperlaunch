/*
 *  linux/arch/i386/kernel/setup.c
 *
 *  Copyright (C) 1995  Linus Torvalds
 */

/*
 * This file handles the architecture-dependent parts of initialization
 */

#define __KERNEL_SYSCALLS__
static int errno;
#include <linux/errno.h>
#include <linux/sched.h>
#include <linux/kernel.h>
#include <linux/mm.h>
#include <linux/stddef.h>
#include <linux/unistd.h>
#include <linux/ptrace.h>
#include <linux/slab.h>
#include <linux/user.h>
#include <linux/a.out.h>
#include <linux/tty.h>
#include <linux/ioport.h>
#include <linux/delay.h>
#include <linux/config.h>
#include <linux/init.h>
#include <linux/apm_bios.h>
#ifdef CONFIG_BLK_DEV_RAM
#include <linux/blk.h>
#endif
#include <linux/highmem.h>
#include <linux/bootmem.h>
#include <linux/seq_file.h>
#include <linux/reboot.h>
#include <asm/processor.h>
#include <linux/console.h>
#include <linux/module.h>
#include <asm/mtrr.h>
#include <asm/uaccess.h>
#include <asm/system.h>
#include <asm/io.h>
#include <asm/smp.h>
#include <asm/msr.h>
#include <asm/desc.h>
#include <asm/dma.h>
#include <asm/mpspec.h>
#include <asm/mmu_context.h>
#include <asm/ctrl_if.h>
#include <asm/hypervisor.h>
#include <asm/hypervisor-ifs/dom0_ops.h>
#include <linux/netdevice.h>
#include <linux/rtnetlink.h>
#include <linux/tqueue.h>
#include <net/pkt_sched.h> /* dev_(de)activate */

/*
 * Point at the empty zero page to start with. We map the real shared_info
 * page as soon as fixmap is up and running.
 */
shared_info_t *HYPERVISOR_shared_info = (shared_info_t *)empty_zero_page;

unsigned long *phys_to_machine_mapping, *pfn_to_mfn_frame_list;

multicall_entry_t multicall_list[8];
int nr_multicall_ents = 0;

/*
 * Machine setup..
 */

char ignore_irq13;		/* set if exception 16 works */
struct cpuinfo_x86 boot_cpu_data = { 0, 0, 0, 0, -1, 1, 0, 0, -1 };

unsigned long mmu_cr4_features;

unsigned char * vgacon_mmap;

/*
 * Bus types ..
 */
#ifdef CONFIG_EISA
int EISA_bus;
#endif
int MCA_bus;

/* for MCA, but anyone else can use it if they want */
unsigned int machine_id;
unsigned int machine_submodel_id;
unsigned int BIOS_revision;
unsigned int mca_pentium_flag;

/* For PCI or other memory-mapped resources */
unsigned long pci_mem_start = 0x10000000;

/*
 * Setup options
 */
struct drive_info_struct { char dummy[32]; } drive_info;
struct screen_info screen_info;
struct apm_info apm_info;
struct sys_desc_table_struct {
    unsigned short length;
    unsigned char table[0];
};

unsigned char aux_device_present;

extern int root_mountflags;
extern char _text, _etext, _edata, _end;

extern int blk_nohighio;

int enable_acpi_smp_table;

/* Raw start-of-day parameters from the hypervisor. */
union start_info_union start_info_union;

#define COMMAND_LINE_SIZE 256
static char command_line[COMMAND_LINE_SIZE];
char saved_command_line[COMMAND_LINE_SIZE];

/* parse_mem_cmdline()
 * returns the value of the mem= boot param converted to pages or 0
 */ 
static int __init parse_mem_cmdline (char ** cmdline_p)
{
    char c = ' ', *to = command_line, *from = saved_command_line;
    int len = 0;
    unsigned long long bytes;
    int mem_param = 0;

    /* Save unparsed command line copy for /proc/cmdline */
    memcpy(saved_command_line, start_info.cmd_line, COMMAND_LINE_SIZE);
    saved_command_line[COMMAND_LINE_SIZE-1] = '\0';

    for (;;) {
        /*
         * "mem=nopentium" disables the 4MB page tables.
         * "mem=XXX[kKmM]" defines a memory region from HIGH_MEM
         * to <mem>, overriding the bios size.
         * "mem=XXX[KkmM]@XXX[KkmM]" defines a memory region from
         * <start> to <start>+<mem>, overriding the bios size.
         */
        if (c == ' ' && !memcmp(from, "mem=", 4)) {
            if (to != command_line)
                to--;
            if (!memcmp(from+4, "nopentium", 9)) {
                from += 9+4;
            } else if (!memcmp(from+4, "exactmap", 8)) {
                from += 8+4;
            } else {
                bytes = memparse(from+4, &from);
                mem_param = bytes>>PAGE_SHIFT;
		if (*from == '@')
                    (void)memparse(from+1, &from);
            }
        }

        c = *(from++);
        if (!c)
            break;
        if (COMMAND_LINE_SIZE <= ++len)
            break;
        *(to++) = c;
    }
    *to = '\0';
    *cmdline_p = command_line;

    return mem_param;
}

/*
 * Every exception-fixup table is sorted (i.e., kernel main table, and every
 * module table. Some elements may be out of order if they reference text.init,
 * for example. 
 */
static void sort_exception_table(struct exception_table_entry *start,
                                 struct exception_table_entry *end)
{
    struct exception_table_entry *p, *q, tmp;

    for ( p = start; p < end; p++ )
    {
        for ( q = p-1; q > start; q-- )
            if ( p->insn > q->insn )
                break;
        if ( ++q != p )
        {
            tmp = *p;
            memmove(q+1, q, (p-q)*sizeof(*p));
            *q = tmp;
        }
    }
}

int xen_module_init(struct module *mod)
{
    sort_exception_table(mod->ex_table_start, mod->ex_table_end);
    return 0;
}

void __init setup_arch(char **cmdline_p)
{
<<<<<<< HEAD
    unsigned long bootmap_size, start_pfn, lmax_low_pfn;
    int mem_param;  /* user specified memory size in pages */
    int boot_pfn;   /* low pages available for bootmem */
=======
    int i,j;
    unsigned long bootmap_size, start_pfn, max_low_pfn;
>>>>>>> 42840634

    extern void hypervisor_callback(void);
    extern void failsafe_callback(void);

    extern unsigned long cpu0_pte_quicklist[];
    extern unsigned long cpu0_pgd_quicklist[];

    extern const struct exception_table_entry __start___ex_table[];
    extern const struct exception_table_entry __stop___ex_table[];

    extern char _stext;

    /* Force a quick death if the kernel panics. */
    extern int panic_timeout;
    if ( panic_timeout == 0 )
        panic_timeout = 1;

    /* Ensure that the kernel exception-fixup table is sorted. */
    sort_exception_table(__start___ex_table, __stop___ex_table);

#ifndef CONFIG_HIGHIO
    blk_nohighio = 1;
#endif

    HYPERVISOR_set_callbacks(
        __KERNEL_CS, (unsigned long)hypervisor_callback,
        __KERNEL_CS, (unsigned long)failsafe_callback);

    boot_cpu_data.pgd_quick = cpu0_pgd_quicklist;
    boot_cpu_data.pte_quick = cpu0_pte_quicklist;

    ROOT_DEV = MKDEV(RAMDISK_MAJOR,0);
    memset(&drive_info, 0, sizeof(drive_info));
    memset(&screen_info, 0, sizeof(screen_info));
    
    /* This is drawn from a dump from vgacon:startup in standard Linux. */
    screen_info.orig_video_mode = 3; 
    screen_info.orig_video_isVGA = 1;
    screen_info.orig_video_lines = 25;
    screen_info.orig_video_cols = 80;
    screen_info.orig_video_ega_bx = 3;
    screen_info.orig_video_points = 16;

    memset(&apm_info.bios, 0, sizeof(apm_info.bios));
    aux_device_present = 0; 
#ifdef CONFIG_BLK_DEV_RAM
    rd_image_start = 0;
    rd_prompt = 0;
    rd_doload = 0;
#endif

    root_mountflags &= ~MS_RDONLY;
    init_mm.start_code = (unsigned long) &_text;
    init_mm.end_code = (unsigned long) &_etext;
    init_mm.end_data = (unsigned long) &_edata;
    init_mm.brk = (unsigned long) &_end;

    /* The mem= kernel command line param overrides the detected amount
     * of memory.   For xenolinux, if this override is larger than detected
     * memory, then boot using only detected memory and make provisions to
     * use all of the override value.   The hypervisor can give this
     * domain more memory later on and it will be added to the free
     * lists at that time.   See claim_new_pages() in
     * arch/xen/drivers/balloon/balloon.c
     */
    mem_param = parse_mem_cmdline(cmdline_p);
    if (!mem_param) mem_param = start_info.nr_pages;

#define PFN_UP(x)	(((x) + PAGE_SIZE-1) >> PAGE_SHIFT)
#define PFN_DOWN(x)	((x) >> PAGE_SHIFT)
#define PFN_PHYS(x)	((x) << PAGE_SHIFT)

/*
 * 128MB for vmalloc(), iomap(), kmap(), and fixaddr mappings.
 */
#define VMALLOC_RESERVE	(unsigned long)(128 << 20)
#define MAXMEM		(unsigned long)(HYPERVISOR_VIRT_START-PAGE_OFFSET-VMALLOC_RESERVE)
#define MAXMEM_PFN	PFN_DOWN(MAXMEM)
#define MAX_NONPAE_PFN	(1 << 20)

    /*
     * Determine low and high memory ranges:
     */
    lmax_low_pfn = max_pfn = mem_param;
    if (lmax_low_pfn > MAXMEM_PFN) {
        lmax_low_pfn = MAXMEM_PFN;
#ifndef CONFIG_HIGHMEM
        /* Maximum memory usable is what is directly addressable */
        printk(KERN_WARNING "Warning only %ldMB will be used.\n",
               MAXMEM>>20);
        if (max_pfn > MAX_NONPAE_PFN)
            printk(KERN_WARNING "Use a PAE enabled kernel.\n");
        else
            printk(KERN_WARNING "Use a HIGHMEM enabled kernel.\n");
#else /* !CONFIG_HIGHMEM */
#ifndef CONFIG_X86_PAE
        if (max_pfn > MAX_NONPAE_PFN) {
            max_pfn = MAX_NONPAE_PFN;
            printk(KERN_WARNING "Warning only 4GB will be used.\n");
            printk(KERN_WARNING "Use a PAE enabled kernel.\n");
        }
#endif /* !CONFIG_X86_PAE */
#endif /* !CONFIG_HIGHMEM */
    }

#ifdef CONFIG_HIGHMEM
    highstart_pfn = highend_pfn = max_pfn;
    if (max_pfn > MAXMEM_PFN) {
        highstart_pfn = MAXMEM_PFN;
        printk(KERN_NOTICE "%ldMB HIGHMEM available.\n",
               pages_to_mb(highend_pfn - highstart_pfn));
    }
#endif

    phys_to_machine_mapping = (unsigned long *)start_info.mfn_list;
    cur_pgd = init_mm.pgd = (pgd_t *)start_info.pt_base;

    start_pfn = (__pa(start_info.pt_base) >> PAGE_SHIFT) + 
        start_info.nr_pt_frames;

    /*
     * Initialize the boot-time allocator, and free up all RAM. Then reserve 
     * space for OS image, initrd, phys->machine table, bootstrap page table,
     * and the bootmem bitmap. 
     * NB. There is definitely enough room for the bootmem bitmap in the
     * bootstrap page table. We are guaranteed to get >=512kB unused 'padding'
     * for our own use after all bootstrap elements (see hypervisor-if.h).
     */
    boot_pfn = min((int)start_info.nr_pages,lmax_low_pfn);
    bootmap_size = init_bootmem(start_pfn,boot_pfn);
    free_bootmem(0, PFN_PHYS(boot_pfn));
    reserve_bootmem(__pa(&_stext), 
                    PFN_PHYS(start_pfn) + bootmap_size + PAGE_SIZE-1 - 
                    __pa(&_stext));

    /* init_bootmem() set the global max_low_pfn to boot_pfn.  Now max_low_pfn 
     * can be set to the override value.
     */
    max_low_pfn = lmax_low_pfn;



#ifdef CONFIG_BLK_DEV_INITRD
    if ( start_info.mod_start != 0 )
    {
        if ( (__pa(start_info.mod_start) + start_info.mod_len) <= 
             (max_low_pfn << PAGE_SHIFT) )
        {
            initrd_start = start_info.mod_start;
            initrd_end   = initrd_start + start_info.mod_len;
            initrd_below_start_ok = 1;
        }
        else
        {
            printk(KERN_ERR "initrd extends beyond end of memory "
                   "(0x%08lx > 0x%08lx)\ndisabling initrd\n",
                   __pa(start_info.mod_start) + start_info.mod_len,
                   max_low_pfn << PAGE_SHIFT);
            initrd_start = 0;
        }
    }
#endif

    paging_init();

    pfn_to_mfn_frame_list = alloc_bootmem_low_pages(PAGE_SIZE);
    for ( i=0, j=0; i < max_pfn; i+=(PAGE_SIZE/sizeof(unsigned long)), j++ )
    {	
        pfn_to_mfn_frame_list[j] = 
            virt_to_machine(&phys_to_machine_mapping[i]) >> PAGE_SHIFT;
    }
//pfn_to_mfn_frame_list[0] = 0xdeadbeff;
printk("Hsi %lx %lx :: %lx\n",    pfn_to_mfn_frame_list,
       virt_to_machine(pfn_to_mfn_frame_list),
HYPERVISOR_shared_info->arch.mfn_to_pfn_start
       );
    HYPERVISOR_shared_info->arch.pfn_to_mfn_frame_list =
	virt_to_machine(pfn_to_mfn_frame_list) >> PAGE_SHIFT;



    /* If we are a privileged guest OS then we should request IO privileges. */
    if ( start_info.flags & SIF_PRIVILEGED ) 
    {
        dom0_op_t op;
        op.cmd           = DOM0_IOPL;
        op.u.iopl.domain = DOMID_SELF;
        op.u.iopl.iopl   = 1;
        if( HYPERVISOR_dom0_op(&op) != 0 )
            panic("Unable to obtain IOPL, despite being SIF_PRIVILEGED");
        current->thread.io_pl = 1;
    }

    if (start_info.flags & SIF_INITDOMAIN )
    {
        if( !(start_info.flags & SIF_PRIVILEGED) )
            panic("Xen granted us console access but not privileged status");

#if defined(CONFIG_VT)
#if defined(CONFIG_VGA_CONSOLE)
        conswitchp = &vga_con;
#elif defined(CONFIG_DUMMY_CONSOLE)
        conswitchp = &dummy_con;
#endif
#endif
    }
}

static int cachesize_override __initdata = -1;
static int __init cachesize_setup(char *str)
{
    get_option (&str, &cachesize_override);
    return 1;
}
__setup("cachesize=", cachesize_setup);

static int __init highio_setup(char *str)
{
    printk("i386: disabling HIGHMEM block I/O\n");
    blk_nohighio = 1;
    return 1;
}
__setup("nohighio", highio_setup);

static int __init get_model_name(struct cpuinfo_x86 *c)
{
    unsigned int *v;
    char *p, *q;

    if (cpuid_eax(0x80000000) < 0x80000004)
        return 0;

    v = (unsigned int *) c->x86_model_id;
    cpuid(0x80000002, &v[0], &v[1], &v[2], &v[3]);
    cpuid(0x80000003, &v[4], &v[5], &v[6], &v[7]);
    cpuid(0x80000004, &v[8], &v[9], &v[10], &v[11]);
    c->x86_model_id[48] = 0;

    /* Intel chips right-justify this string for some dumb reason;
       undo that brain damage */
    p = q = &c->x86_model_id[0];
    while ( *p == ' ' )
        p++;
    if ( p != q ) {
        while ( *p )
            *q++ = *p++;
        while ( q <= &c->x86_model_id[48] )
            *q++ = '\0';	/* Zero-pad the rest */
    }

    return 1;
}


static void __init display_cacheinfo(struct cpuinfo_x86 *c)
{
    unsigned int n, dummy, ecx, edx, l2size;

    n = cpuid_eax(0x80000000);

    if (n >= 0x80000005) {
        cpuid(0x80000005, &dummy, &dummy, &ecx, &edx);
        printk(KERN_INFO "CPU: L1 I Cache: %dK (%d bytes/line), D cache %dK (%d bytes/line)\n",
               edx>>24, edx&0xFF, ecx>>24, ecx&0xFF);
        c->x86_cache_size=(ecx>>24)+(edx>>24);	
    }

    if (n < 0x80000006)	/* Some chips just has a large L1. */
        return;

    ecx = cpuid_ecx(0x80000006);
    l2size = ecx >> 16;

    /* AMD errata T13 (order #21922) */
    if ((c->x86_vendor == X86_VENDOR_AMD) && (c->x86 == 6)) {
        if (c->x86_model == 3 && c->x86_mask == 0)	/* Duron Rev A0 */
            l2size = 64;
        if (c->x86_model == 4 &&
            (c->x86_mask==0 || c->x86_mask==1))	/* Tbird rev A1/A2 */
            l2size = 256;
    }

    /* Intel PIII Tualatin. This comes in two flavours.
     * One has 256kb of cache, the other 512. We have no way
     * to determine which, so we use a boottime override
     * for the 512kb model, and assume 256 otherwise.
     */
    if ((c->x86_vendor == X86_VENDOR_INTEL) && (c->x86 == 6) &&
        (c->x86_model == 11) && (l2size == 0))
        l2size = 256;

    if (c->x86_vendor == X86_VENDOR_CENTAUR) {
	/* VIA C3 CPUs (670-68F) need further shifting. */
	if ((c->x86 == 6) &&
	    ((c->x86_model == 7) || (c->x86_model == 8))) {
		l2size >>= 8;
	}

	/* VIA also screwed up Nehemiah stepping 1, and made
	   it return '65KB' instead of '64KB'
	   - Note, it seems this may only be in engineering samples. */
	if ((c->x86==6) && (c->x86_model==9) &&
	    (c->x86_mask==1) && (l2size==65))
		l2size -= 1;
    }

    /* Allow user to override all this if necessary. */
    if (cachesize_override != -1)
        l2size = cachesize_override;

    if ( l2size == 0 )
        return;		/* Again, no L2 cache is possible */

    c->x86_cache_size = l2size;

    printk(KERN_INFO "CPU: L2 Cache: %dK (%d bytes/line)\n",
           l2size, ecx & 0xFF);
}

static void __init init_c3(struct cpuinfo_x86 *c)
{
    /* Test for Centaur Extended Feature Flags presence */
    if (cpuid_eax(0xC0000000) >= 0xC0000001) {
        /* store Centaur Extended Feature Flags as
         * word 5 of the CPU capability bit array
         */
        c->x86_capability[5] = cpuid_edx(0xC0000001);
    }
   
    switch (c->x86_model) {
    case 9:	/* Nehemiah */
    default:
        get_model_name(c);
        display_cacheinfo(c);
        break;
    }
}

static void __init init_centaur(struct cpuinfo_x86 *c)
{
    /* Bit 31 in normal CPUID used for nonstandard 3DNow ID;
       3DNow is IDd by bit 31 in extended CPUID (1*3231) anyway */
    clear_bit(0*32+31, &c->x86_capability);
  
    switch (c->x86) {
    case 6:
        init_c3(c);
        break;
    default:
        panic("Unsupported Centaur CPU (%i)\n", c->x86);
    }
}

static int __init init_amd(struct cpuinfo_x86 *c)
{
    int r;

    /* Bit 31 in normal CPUID used for nonstandard 3DNow ID;
       3DNow is IDd by bit 31 in extended CPUID (1*32+31) anyway */
    clear_bit(0*32+31, &c->x86_capability);
	
    r = get_model_name(c);

    switch(c->x86)
    {
    case 5: /* We don't like AMD K6 */
        panic("Unsupported AMD processor\n");
    case 6:	/* An Athlon/Duron. We can trust the BIOS probably */
        break;
    }

    display_cacheinfo(c);
    return r;
}


static void __init init_intel(struct cpuinfo_x86 *c)
{
    char *p = NULL;
    unsigned int l1i = 0, l1d = 0, l2 = 0, l3 = 0; /* Cache sizes */

    if (c->cpuid_level > 1) {
        /* supports eax=2  call */
        int i, j, n;
        int regs[4];
        unsigned char *dp = (unsigned char *)regs;

        /* Number of times to iterate */
        n = cpuid_eax(2) & 0xFF;

        for ( i = 0 ; i < n ; i++ ) {
            cpuid(2, &regs[0], &regs[1], &regs[2], &regs[3]);
			
            /* If bit 31 is set, this is an unknown format */
            for ( j = 0 ; j < 3 ; j++ ) {
                if ( regs[j] < 0 ) regs[j] = 0;
            }

            /* Byte 0 is level count, not a descriptor */
            for ( j = 1 ; j < 16 ; j++ ) {
                unsigned char des = dp[j];
                unsigned char dl, dh;
                unsigned int cs;

                dh = des >> 4;
                dl = des & 0x0F;

				/* Black magic... */

                switch ( dh )
                {
                case 0:
                    switch ( dl ) {
                    case 6:
                        /* L1 I cache */
                        l1i += 8;
                        break;
                    case 8:
                        /* L1 I cache */
                        l1i += 16;
                        break;
                    case 10:
                        /* L1 D cache */
                        l1d += 8;
                        break;
                    case 12:
                        /* L1 D cache */
                        l1d += 16;
                        break;
                    default:;
                        /* TLB, or unknown */
                    }
                    break;
                case 2:
                    if ( dl ) {
                        /* L3 cache */
                        cs = (dl-1) << 9;
                        l3 += cs;
                    }
                    break;
                case 4:
                    if ( c->x86 > 6 && dl ) {
                        /* P4 family */
                        /* L3 cache */
                        cs = 128 << (dl-1);
                        l3 += cs;
                        break;
                    }
                    /* else same as 8 - fall through */
                case 8:
                    if ( dl ) {
                        /* L2 cache */
                        cs = 128 << (dl-1);
                        l2 += cs;
                    }
                    break;
                case 6:
                    if (dl > 5) {
                        /* L1 D cache */
                        cs = 8<<(dl-6);
                        l1d += cs;
                    }
                    break;
                case 7:
                    if ( dl >= 8 ) 
                    {
                        /* L2 cache */
                        cs = 64<<(dl-8);
                        l2 += cs;
                    } else {
                        /* L0 I cache, count as L1 */
                        cs = dl ? (16 << (dl-1)) : 12;
                        l1i += cs;
                    }
                    break;
                default:
                    /* TLB, or something else we don't know about */
                    break;
                }
            }
        }
        if ( l1i || l1d )
            printk(KERN_INFO "CPU: L1 I cache: %dK, L1 D cache: %dK\n",
                   l1i, l1d);
        if ( l2 )
            printk(KERN_INFO "CPU: L2 cache: %dK\n", l2);
        if ( l3 )
            printk(KERN_INFO "CPU: L3 cache: %dK\n", l3);

        /*
         * This assumes the L3 cache is shared; it typically lives in
         * the northbridge.  The L1 caches are included by the L2
         * cache, and so should not be included for the purpose of
         * SMP switching weights.
         */
        c->x86_cache_size = l2 ? l2 : (l1i+l1d);
    }

    /* SEP CPUID bug: Pentium Pro reports SEP but doesn't have it */
    if ( c->x86 == 6 && c->x86_model < 3 && c->x86_mask < 3 )
        clear_bit(X86_FEATURE_SEP, &c->x86_capability);
	
    /* Names for the Pentium II/Celeron processors 
       detectable only by also checking the cache size.
       Dixon is NOT a Celeron. */
    if (c->x86 == 6) {
        switch (c->x86_model) {
        case 5:
            if (l2 == 0)
                p = "Celeron (Covington)";
            if (l2 == 256)
                p = "Mobile Pentium II (Dixon)";
            break;
			
        case 6:
            if (l2 == 128)
                p = "Celeron (Mendocino)";
            break;
			
        case 8:
            if (l2 == 128)
                p = "Celeron (Coppermine)";
            break;
        }
    }

    if ( p )
        strcpy(c->x86_model_id, p);
}

void __init get_cpu_vendor(struct cpuinfo_x86 *c)
{
    char *v = c->x86_vendor_id;

    if (!strcmp(v, "GenuineIntel"))
        c->x86_vendor = X86_VENDOR_INTEL;
    else if (!strcmp(v, "AuthenticAMD"))
        c->x86_vendor = X86_VENDOR_AMD;
    else if (!strcmp(v, "CentaurHauls"))
        c->x86_vendor = X86_VENDOR_CENTAUR;
    else
        c->x86_vendor = X86_VENDOR_UNKNOWN;
}

struct cpu_model_info {
    int vendor;
    int family;
    char *model_names[16];
};

/* Naming convention should be: <Name> [(<Codename>)] */
/* This table only is used unless init_<vendor>() below doesn't set it; */
/* in particular, if CPUID levels 0x80000002..4 are supported, this isn't used */
static struct cpu_model_info cpu_models[] __initdata = {
    { X86_VENDOR_INTEL,	6,
      { "Pentium Pro A-step", "Pentium Pro", NULL, "Pentium II (Klamath)", 
        NULL, "Pentium II (Deschutes)", "Mobile Pentium II",
        "Pentium III (Katmai)", "Pentium III (Coppermine)", NULL,
        "Pentium III (Cascades)", NULL, NULL, NULL, NULL }},
    { X86_VENDOR_AMD,	6, /* Is this this really necessary?? */
      { "Athlon", "Athlon",
        "Athlon", NULL, "Athlon", NULL,
        NULL, NULL, NULL,
        NULL, NULL, NULL, NULL, NULL, NULL, NULL }}
};

/* Look up CPU names by table lookup. */
static char __init *table_lookup_model(struct cpuinfo_x86 *c)
{
    struct cpu_model_info *info = cpu_models;
    int i;

    if ( c->x86_model >= 16 )
        return NULL;	/* Range check */

    for ( i = 0 ; i < sizeof(cpu_models)/sizeof(struct cpu_model_info) ; i++ ) {
        if ( info->vendor == c->x86_vendor &&
             info->family == c->x86 ) {
            return info->model_names[c->x86_model];
        }
        info++;
    }
    return NULL;		/* Not found */
}



/* Standard macro to see if a specific flag is changeable */
static inline int flag_is_changeable_p(u32 flag)
{
    u32 f1, f2;

    asm("pushfl\n\t"
        "pushfl\n\t"
        "popl %0\n\t"
        "movl %0,%1\n\t"
        "xorl %2,%0\n\t"
        "pushl %0\n\t"
        "popfl\n\t"
        "pushfl\n\t"
        "popl %0\n\t"
        "popfl\n\t"
        : "=&r" (f1), "=&r" (f2)
        : "ir" (flag));

    return ((f1^f2) & flag) != 0;
}


/* Probe for the CPUID instruction */
static int __init have_cpuid_p(void)
{
    return flag_is_changeable_p(X86_EFLAGS_ID);
}



#if defined(CONFIG_EDD) || defined(CONFIG_EDD_MODULE)
unsigned char eddnr;
struct edd_info edd[EDDMAXNR];
unsigned int edd_disk80_sig;
/**
 * copy_edd() - Copy the BIOS EDD information
 *              from empty_zero_page into a safe place.
 *
 */
static inline void copy_edd(void)
{
     eddnr = EDD_NR;
     memcpy(edd, EDD_BUF, sizeof(edd));
     edd_disk80_sig = DISK80_SIGNATURE_BUFFER;
}
#else
static inline void copy_edd(void) {}
#endif

/*
 * This does the hard work of actually picking apart the CPU stuff...
 */
void __init identify_cpu(struct cpuinfo_x86 *c)
{
    int junk, i;
    u32 xlvl, tfms;

    c->loops_per_jiffy = loops_per_jiffy;
    c->x86_cache_size = -1;
    c->x86_vendor = X86_VENDOR_UNKNOWN;
    c->cpuid_level = -1;	/* CPUID not detected */
    c->x86_model = c->x86_mask = 0;	/* So far unknown... */
    c->x86_vendor_id[0] = '\0'; /* Unset */
    c->x86_model_id[0] = '\0';  /* Unset */
    memset(&c->x86_capability, 0, sizeof c->x86_capability);
    c->hard_math = 1;

    if ( !have_cpuid_p() ) {
        panic("Processor must support CPUID\n");
    } else {
        /* CPU does have CPUID */

        /* Get vendor name */
        cpuid(0x00000000, &c->cpuid_level,
              (int *)&c->x86_vendor_id[0],
              (int *)&c->x86_vendor_id[8],
              (int *)&c->x86_vendor_id[4]);
		
        get_cpu_vendor(c);
        /* Initialize the standard set of capabilities */
        /* Note that the vendor-specific code below might override */

        /* Intel-defined flags: level 0x00000001 */
        if ( c->cpuid_level >= 0x00000001 ) {
                        u32 capability, excap;
                        cpuid(0x00000001, &tfms, &junk, &excap, &capability);
                        c->x86_capability[0] = capability;
                        c->x86_capability[4] = excap;
                        c->x86 = (tfms >> 8) & 15;
                        c->x86_model = (tfms >> 4) & 15;
                        if (c->x86 == 0xf) {
                                c->x86 += (tfms >> 20) & 0xff;
                                c->x86_model += ((tfms >> 16) & 0xF) << 4;
                        }
                        c->x86_mask = tfms & 15;
        } else {
            /* Have CPUID level 0 only - unheard of */
            c->x86 = 4;
        }

        /* AMD-defined flags: level 0x80000001 */
        xlvl = cpuid_eax(0x80000000);
        if ( (xlvl & 0xffff0000) == 0x80000000 ) {
            if ( xlvl >= 0x80000001 )
                c->x86_capability[1] = cpuid_edx(0x80000001);
            if ( xlvl >= 0x80000004 )
                get_model_name(c); /* Default name */
        }

        /* Transmeta-defined flags: level 0x80860001 */
        xlvl = cpuid_eax(0x80860000);
        if ( (xlvl & 0xffff0000) == 0x80860000 ) {
            if (  xlvl >= 0x80860001 )
                c->x86_capability[2] = cpuid_edx(0x80860001);
        }
    }

    printk(KERN_DEBUG "CPU: Before vendor init, caps: %08x %08x %08x, vendor = %d\n",
           c->x86_capability[0],
           c->x86_capability[1],
           c->x86_capability[2],
           c->x86_vendor);

    /*
     * Vendor-specific initialization.  In this section we
     * canonicalize the feature flags, meaning if there are
     * features a certain CPU supports which CPUID doesn't
     * tell us, CPUID claiming incorrect flags, or other bugs,
     * we handle them here.
     *
     * At the end of this section, c->x86_capability better
     * indicate the features this CPU genuinely supports!
     */
    switch ( c->x86_vendor ) {
    case X86_VENDOR_AMD:
        init_amd(c);
        break;

    case X86_VENDOR_INTEL:
        init_intel(c);
        break;

    case X86_VENDOR_CENTAUR:
        init_centaur(c);
        break;
        
    default:
        printk("Unsupported CPU vendor (%d) -- please report!\n",
               c->x86_vendor);
    }
	
    printk(KERN_DEBUG "CPU: After vendor init, caps: %08x %08x %08x %08x\n",
           c->x86_capability[0],
           c->x86_capability[1],
           c->x86_capability[2],
           c->x86_capability[3]);


    /* If the model name is still unset, do table lookup. */
    if ( !c->x86_model_id[0] ) {
        char *p;
        p = table_lookup_model(c);
        if ( p )
            strcpy(c->x86_model_id, p);
        else
            /* Last resort... */
            sprintf(c->x86_model_id, "%02x/%02x",
                    c->x86_vendor, c->x86_model);
    }

    /* Now the feature flags better reflect actual CPU features! */

    printk(KERN_DEBUG "CPU:     After generic, caps: %08x %08x %08x %08x\n",
           c->x86_capability[0],
           c->x86_capability[1],
           c->x86_capability[2],
           c->x86_capability[3]);

    /*
     * On SMP, boot_cpu_data holds the common feature set between
     * all CPUs; so make sure that we indicate which features are
     * common between the CPUs.  The first time this routine gets
     * executed, c == &boot_cpu_data.
     */
    if ( c != &boot_cpu_data ) {
        /* AND the already accumulated flags with these */
        for ( i = 0 ; i < NCAPINTS ; i++ )
            boot_cpu_data.x86_capability[i] &= c->x86_capability[i];
    }

    printk(KERN_DEBUG "CPU:             Common caps: %08x %08x %08x %08x\n",
           boot_cpu_data.x86_capability[0],
           boot_cpu_data.x86_capability[1],
           boot_cpu_data.x86_capability[2],
           boot_cpu_data.x86_capability[3]);
}


/* These need to match <asm/processor.h> */
static char *cpu_vendor_names[] __initdata = {
    "Intel", "Cyrix", "AMD", "UMC", "NexGen", "Centaur", "Rise", "Transmeta" };


void __init print_cpu_info(struct cpuinfo_x86 *c)
{
    char *vendor = NULL;

    if (c->x86_vendor < sizeof(cpu_vendor_names)/sizeof(char *))
        vendor = cpu_vendor_names[c->x86_vendor];
    else if (c->cpuid_level >= 0)
        vendor = c->x86_vendor_id;

    if (vendor && strncmp(c->x86_model_id, vendor, strlen(vendor)))
        printk("%s ", vendor);

    if (!c->x86_model_id[0])
        printk("%d86", c->x86);
    else
        printk("%s", c->x86_model_id);

    if (c->x86_mask || c->cpuid_level >= 0) 
        printk(" stepping %02x\n", c->x86_mask);
    else
        printk("\n");
}

/*
 *	Get CPU information for use by the procfs.
 */
static int show_cpuinfo(struct seq_file *m, void *v)
{
    /* 
     * These flag bits must match the definitions in <asm/cpufeature.h>.
     * NULL means this bit is undefined or reserved; either way it doesn't
     * have meaning as far as Linux is concerned.  Note that it's important
     * to realize there is a difference between this table and CPUID -- if
     * applications want to get the raw CPUID data, they should access
     * /dev/cpu/<cpu_nr>/cpuid instead.
	 */
    static char *x86_cap_flags[] = {
        /* Intel-defined */
        "fpu", "vme", "de", "pse", "tsc", "msr", "pae", "mce",
        "cx8", "apic", NULL, "sep", "mtrr", "pge", "mca", "cmov",
        "pat", "pse36", "pn", "clflush", NULL, "dts", "acpi", "mmx",
        "fxsr", "sse", "sse2", "ss", "ht", "tm", "ia64", "pbe",

        /* AMD-defined */
        NULL, NULL, NULL, NULL, NULL, NULL, NULL, NULL,
        NULL, NULL, NULL, "syscall", NULL, NULL, NULL, NULL,
        NULL, NULL, NULL, "mp", NULL, NULL, "mmxext", NULL,
        NULL, NULL, NULL, NULL, NULL, "lm", "3dnowext", "3dnow",

        /* Transmeta-defined */
        "recovery", "longrun", NULL, "lrti", NULL, NULL, NULL, NULL,
        NULL, NULL, NULL, NULL, NULL, NULL, NULL, NULL,
        NULL, NULL, NULL, NULL, NULL, NULL, NULL, NULL,
        NULL, NULL, NULL, NULL, NULL, NULL, NULL, NULL,

        /* Other (Linux-defined) */
        "cxmmx", "k6_mtrr", "cyrix_arr", "centaur_mcr", 
	NULL, NULL, NULL, NULL,
        NULL, NULL, NULL, NULL, NULL, NULL, NULL, NULL,
        NULL, NULL, NULL, NULL, NULL, NULL, NULL, NULL,
        NULL, NULL, NULL, NULL, NULL, NULL, NULL, NULL,

        /* Intel-defined (#2) */
        "pni", NULL, NULL, "monitor", "ds_cpl", NULL, NULL, "tm2",
        "est", NULL, "cid", NULL, NULL, NULL, NULL, NULL,
        NULL, NULL, NULL, NULL, NULL, NULL, NULL, NULL,
        NULL, NULL, NULL, NULL, NULL, NULL, NULL, NULL,

        /* VIA/Cyrix/Centaur-defined */
        NULL, NULL, "xstore", NULL, NULL, NULL, NULL, NULL,
        NULL, NULL, NULL, NULL, NULL, NULL, NULL, NULL,
        NULL, NULL, NULL, NULL, NULL, NULL, NULL, NULL,
        NULL, NULL, NULL, NULL, NULL, NULL, NULL, NULL,

    };
    struct cpuinfo_x86 *c = v;
    int i, n = c - cpu_data;
    int fpu_exception;

#ifdef CONFIG_SMP
    if (!(cpu_online_map & (1<<n)))
        return 0;
#endif
    seq_printf(m, "processor\t: %d\n"
               "vendor_id\t: %s\n"
               "cpu family\t: %d\n"
               "model\t\t: %d\n"
               "model name\t: %s\n",
               n,
               c->x86_vendor_id[0] ? c->x86_vendor_id : "unknown",
               c->x86,
               c->x86_model,
               c->x86_model_id[0] ? c->x86_model_id : "unknown");

    if (c->x86_mask || c->cpuid_level >= 0)
        seq_printf(m, "stepping\t: %d\n", c->x86_mask);
    else
        seq_printf(m, "stepping\t: unknown\n");

    if ( test_bit(X86_FEATURE_TSC, &c->x86_capability) ) {
        seq_printf(m, "cpu MHz\t\t: %lu.%03lu\n",
                   cpu_khz / 1000, (cpu_khz % 1000));
    }

    /* Cache size */
    if (c->x86_cache_size >= 0)
        seq_printf(m, "cache size\t: %d KB\n", c->x86_cache_size);
	
	/* We use exception 16 if we have hardware math and we've either seen it or the CPU claims it is internal */
    fpu_exception = c->hard_math && (ignore_irq13 || cpu_has_fpu);
    seq_printf(m, "fdiv_bug\t: %s\n"
               "hlt_bug\t\t: %s\n"
               "f00f_bug\t: %s\n"
               "coma_bug\t: %s\n"
               "fpu\t\t: %s\n"
               "fpu_exception\t: %s\n"
               "cpuid level\t: %d\n"
               "wp\t\t: %s\n"
               "flags\t\t:",
               c->fdiv_bug ? "yes" : "no",
               c->hlt_works_ok ? "no" : "yes",
               c->f00f_bug ? "yes" : "no",
               c->coma_bug ? "yes" : "no",
               c->hard_math ? "yes" : "no",
               fpu_exception ? "yes" : "no",
               c->cpuid_level,
               c->wp_works_ok ? "yes" : "no");

    for ( i = 0 ; i < 32*NCAPINTS ; i++ )
        if ( test_bit(i, &c->x86_capability) &&
             x86_cap_flags[i] != NULL )
            seq_printf(m, " %s", x86_cap_flags[i]);

    seq_printf(m, "\nbogomips\t: %lu.%02lu\n\n",
               c->loops_per_jiffy/(500000/HZ),
               (c->loops_per_jiffy/(5000/HZ)) % 100);
    return 0;
}

static void *c_start(struct seq_file *m, loff_t *pos)
{
    return *pos < NR_CPUS ? cpu_data + *pos : NULL;
}
static void *c_next(struct seq_file *m, void *v, loff_t *pos)
{
    ++*pos;
    return c_start(m, pos);
}
static void c_stop(struct seq_file *m, void *v)
{
}
struct seq_operations cpuinfo_op = {
    start:	c_start,
    next:	c_next,
    stop:	c_stop,
    show:	show_cpuinfo,
};

unsigned long cpu_initialized __initdata = 0;

/*
 * cpu_init() initializes state that is per-CPU. Some data is already
 * initialized (naturally) in the bootstrap process, such as the GDT
 * and IDT. We reload them nevertheless, this function acts as a
 * 'CPU state barrier', nothing should get across.
 */
void __init cpu_init (void)
{
    int nr = smp_processor_id();

    if (test_and_set_bit(nr, &cpu_initialized)) {
        printk(KERN_WARNING "CPU#%d already initialized!\n", nr);
        for (;;) __sti();
    }
    printk(KERN_INFO "Initializing CPU#%d\n", nr);

    /*
     * set up and load the per-CPU TSS and LDT
     */
    atomic_inc(&init_mm.mm_count);
    current->active_mm = &init_mm;
    if(current->mm)
        BUG();
    enter_lazy_tlb(&init_mm, current, nr);

    HYPERVISOR_stack_switch(__KERNEL_DS, current->thread.esp0);

    load_LDT(&init_mm.context);
    flush_page_update_queue();

    /* Force FPU initialization. */
    current->flags &= ~PF_USEDFPU;
    current->used_math = 0;
    stts();
}


/******************************************************************************
 * Stop/pickle callback handling.
 */

#include <asm/suspend.h>

/* Ignore multiple shutdown requests. */
static int shutting_down = -1;

static void __do_suspend(void)
{
    /* Hmmm... a cleaner interface to suspend/resume blkdevs would be nice. */
    extern void blkdev_suspend(void);
    extern void blkdev_resume(void);
    
    extern void time_suspend(void);
    extern void time_resume(void);

    suspend_record_t *suspend_record     = NULL;

    if ( (suspend_record = (suspend_record_t *)__get_free_page(GFP_KERNEL))
         == NULL )
        goto out;

    suspend_record->nr_pfns = max_pfn; /* final number of pfns */

    //netdev_suspend();
    //blkdev_suspend();

    __cli();

    time_suspend();

    ctrl_if_suspend();

    irq_suspend();

    HYPERVISOR_shared_info = (shared_info_t *)empty_zero_page;
    clear_fixmap(FIX_SHARED_INFO);

    memcpy(&suspend_record->resume_info, &start_info, sizeof(start_info));

    HYPERVISOR_suspend(virt_to_machine(suspend_record) >> PAGE_SHIFT);

    shutting_down = -1; 

    memcpy(&start_info, &suspend_record->resume_info, sizeof(start_info));

    set_fixmap(FIX_SHARED_INFO, start_info.shared_info);

    HYPERVISOR_shared_info = (shared_info_t *)fix_to_virt(FIX_SHARED_INFO);

    memset(empty_zero_page, 0, PAGE_SIZE);

    irq_resume();

    ctrl_if_resume();

    time_resume();

    __sti();

    //blkdev_resume();
    //netdev_resume();

 out:
    if ( suspend_record != NULL )
        free_page((unsigned long)suspend_record);
}

static int shutdown_process(void *__unused)
{
    static char *envp[] = { "HOME=/", "TERM=linux", 
                            "PATH=/sbin:/usr/sbin:/bin:/usr/bin", NULL };
    static char *restart_argv[]  = { "/sbin/shutdown", "-r", "now", NULL };
    static char *poweroff_argv[] = { "/sbin/halt",     "-p",        NULL };

    extern asmlinkage long sys_reboot(int magic1, int magic2,
                                      unsigned int cmd, void *arg);

    daemonize();

    switch ( shutting_down )
    {
    case CMSG_SHUTDOWN_POWEROFF:
        if ( execve("/sbin/halt", poweroff_argv, envp) < 0 )
        {
            sys_reboot(LINUX_REBOOT_MAGIC1,
                       LINUX_REBOOT_MAGIC2,
                       LINUX_REBOOT_CMD_POWER_OFF,
                       NULL);
        }
        break;

    case CMSG_SHUTDOWN_REBOOT:
        if ( execve("/sbin/shutdown", restart_argv, envp) < 0 )
        {
            sys_reboot(LINUX_REBOOT_MAGIC1,
                       LINUX_REBOOT_MAGIC2,
                       LINUX_REBOOT_CMD_RESTART,
                       NULL);
        }
        break;
    }

    return 0;
}

static void __shutdown_handler(void *unused)
{
    int err;

    if ( shutting_down != CMSG_SHUTDOWN_SUSPEND )
    {
        err = kernel_thread(shutdown_process, NULL, CLONE_FS | CLONE_FILES);
        if ( err < 0 )
            printk(KERN_ALERT "Error creating shutdown process!\n");
        else
            shutting_down = -1; /* could try again */
    }
    else
    {
        __do_suspend();
    }
}

static void shutdown_handler(ctrl_msg_t *msg, unsigned long id)
{
    static struct tq_struct shutdown_tq;

    if ( (shutting_down == -1) &&
         ((msg->subtype == CMSG_SHUTDOWN_POWEROFF) ||
          (msg->subtype == CMSG_SHUTDOWN_REBOOT) ||
          (msg->subtype == CMSG_SHUTDOWN_SUSPEND)) )
    {
        shutting_down = msg->subtype;
        shutdown_tq.routine = __shutdown_handler;
        schedule_task(&shutdown_tq);
    }
    else
    {
	printk("Ignore spurious shutdown request\n");
    }

    ctrl_if_send_response(msg);
}

static int __init setup_shutdown_event(void)
{
    ctrl_if_register_receiver(CMSG_SHUTDOWN, shutdown_handler, 0);
    return 0;
}

__initcall(setup_shutdown_event);<|MERGE_RESOLUTION|>--- conflicted
+++ resolved
@@ -202,14 +202,10 @@
 
 void __init setup_arch(char **cmdline_p)
 {
-<<<<<<< HEAD
+    int i,j;
     unsigned long bootmap_size, start_pfn, lmax_low_pfn;
     int mem_param;  /* user specified memory size in pages */
     int boot_pfn;   /* low pages available for bootmem */
-=======
-    int i,j;
-    unsigned long bootmap_size, start_pfn, max_low_pfn;
->>>>>>> 42840634
 
     extern void hypervisor_callback(void);
     extern void failsafe_callback(void);
